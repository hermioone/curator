/**
 * Licensed to the Apache Software Foundation (ASF) under one
 * or more contributor license agreements.  See the NOTICE file
 * distributed with this work for additional information
 * regarding copyright ownership.  The ASF licenses this file
 * to you under the Apache License, Version 2.0 (the
 * "License"); you may not use this file except in compliance
 * with the License.  You may obtain a copy of the License at
 *
 *   http://www.apache.org/licenses/LICENSE-2.0
 *
 * Unless required by applicable law or agreed to in writing,
 * software distributed under the License is distributed on an
 * "AS IS" BASIS, WITHOUT WARRANTIES OR CONDITIONS OF ANY
 * KIND, either express or implied.  See the License for the
 * specific language governing permissions and limitations
 * under the License.
 */
package org.apache.curator.x.async;

import org.apache.curator.framework.CuratorFramework;
import org.apache.curator.framework.CuratorFrameworkFactory;
import org.apache.curator.framework.api.transaction.CuratorOp;
import org.apache.curator.retry.RetryOneTime;
import org.apache.curator.utils.CloseableUtils;
import org.apache.zookeeper.KeeperException;
import org.apache.zookeeper.Watcher;
import org.apache.zookeeper.data.Stat;
import org.testng.Assert;
import org.testng.annotations.AfterMethod;
import org.testng.annotations.BeforeMethod;
import org.testng.annotations.Test;
import java.io.IOException;
import java.util.Arrays;
import java.util.concurrent.CompletionStage;
import java.util.concurrent.CountDownLatch;

import static java.util.EnumSet.of;
import static org.apache.curator.x.async.api.CreateOption.compress;
import static org.apache.curator.x.async.api.CreateOption.setDataIfExists;
import static org.apache.zookeeper.CreateMode.EPHEMERAL_SEQUENTIAL;
import static org.apache.zookeeper.CreateMode.PERSISTENT_SEQUENTIAL;

public class TestBasicOperations extends CompletableBaseClassForTests
{
    private AsyncCuratorFramework client;

    @BeforeMethod
    @Override
    public void setup() throws Exception
    {
        super.setup();

        CuratorFramework client = CuratorFrameworkFactory.newClient(server.getConnectString(), new RetryOneTime(timing.forSleepingABit().milliseconds()));
        client.start();
        this.client = AsyncCuratorFramework.wrap(client);
    }

    @AfterMethod
    @Override
    public void teardown() throws Exception
    {
        CloseableUtils.closeQuietly(client.unwrap());

        super.teardown();
    }

    @Test
    public void testCreateTransactionWithMode() throws Exception
    {
        complete(AsyncWrappers.asyncEnsureContainers(client, "/test"));

        CuratorOp op1 = client.transactionOp().create().withMode(PERSISTENT_SEQUENTIAL).forPath("/test/node-");
        CuratorOp op2 = client.transactionOp().create().withMode(PERSISTENT_SEQUENTIAL).forPath("/test/node-");
        complete(client.transaction().forOperations(Arrays.asList(op1, op2)));

        Assert.assertEquals(client.unwrap().getChildren().forPath("/test").size(), 2);
    }

    @Test
    public void testCrud()
    {
        AsyncStage<String> createStage = client.create().forPath("/test", "one".getBytes());
        complete(createStage, (path, e) -> Assert.assertEquals(path, "/test"));

        AsyncStage<byte[]> getStage = client.getData().forPath("/test");
        complete(getStage, (data, e) -> Assert.assertEquals(data, "one".getBytes()));

        CompletionStage<byte[]> combinedStage = client.setData().forPath("/test", "new".getBytes()).thenCompose(
            __ -> client.getData().forPath("/test"));
        complete(combinedStage, (data, e) -> Assert.assertEquals(data, "new".getBytes()));

        CompletionStage<Void> combinedDelete = client.create().withMode(EPHEMERAL_SEQUENTIAL).forPath("/deleteme").thenCompose(
            path -> client.delete().forPath(path));
        complete(combinedDelete, (v, e) -> Assert.assertNull(e));

        CompletionStage<byte[]> setDataIfStage = client.create().withOptions(of(compress, setDataIfExists)).forPath("/test", "last".getBytes())
            .thenCompose(__ -> client.getData().decompressed().forPath("/test"));
        complete(setDataIfStage, (data, e) -> Assert.assertEquals(data, "last".getBytes()));
    }

    @Test
    public void testException()
    {
        CountDownLatch latch = new CountDownLatch(1);
        client.getData().forPath("/woop").exceptionally(e -> {
            Assert.assertTrue(e instanceof KeeperException);
            Assert.assertEquals(((KeeperException)e).code(), KeeperException.Code.NONODE);
            latch.countDown();
            return null;
        });
        Assert.assertTrue(timing.awaitLatch(latch));
    }

    @Test
    public void testWatching()
    {
        CountDownLatch latch = new CountDownLatch(1);
        client.watched().checkExists().forPath("/test").event().whenComplete((event, exception) -> {
            Assert.assertNull(exception);
            Assert.assertEquals(event.getType(), Watcher.Event.EventType.NodeCreated);
            latch.countDown();
        });
        client.create().forPath("/test");
        Assert.assertTrue(timing.awaitLatch(latch));
    }

    @Test
    public void testWatchingWithServerLoss() throws Exception
    {
        AsyncStage<Stat> stage = client.watched().checkExists().forPath("/test");
        stage.thenRun(() -> {
            try
            {
                server.stop();
            }
            catch ( IOException e )
            {
                // ignore
            }
        });

        CountDownLatch latch = new CountDownLatch(1);
        complete(stage.event(), (v, e) -> {
            Assert.assertTrue(e instanceof AsyncEventException);
            Assert.assertEquals(((AsyncEventException)e).getKeeperState(), Watcher.Event.KeeperState.Disconnected);
            ((AsyncEventException)e).reset().thenRun(latch::countDown);
        });

        server.restart();
        client.create().forPath("/test");
        Assert.assertTrue(timing.awaitLatch(latch));
    }

    @Test
    public void testResultWrapper() throws Exception
    {
        CompletionStage<AsyncResult<String>> resultStage = AsyncResult.of(client.create().forPath("/first"));
        complete(resultStage, (v, e) -> {
            Assert.assertNull(e);
            Assert.assertEquals(v.getRawValue(), "/first");
            Assert.assertNull(v.getRawException());
            Assert.assertEquals(v.getCode(), KeeperException.Code.OK);
        });

        resultStage = AsyncResult.of(client.create().forPath("/foo/bar"));
        complete(resultStage, (v, e) -> {
            Assert.assertNull(e);
            Assert.assertNull(v.getRawValue());
            Assert.assertNull(v.getRawException());
            Assert.assertEquals(v.getCode(), KeeperException.Code.NONODE);
        });

        resultStage = AsyncResult.of(client.create().forPath("illegal path"));
        complete(resultStage, (v, e) -> {
            Assert.assertNull(e);
            Assert.assertNull(v.getRawValue());
            Assert.assertNotNull(v.getRawException());
            Assert.assertTrue(v.getRawException() instanceof IllegalArgumentException);
            Assert.assertEquals(v.getCode(), KeeperException.Code.SYSTEMERROR);
        });

        server.stop();
        resultStage = AsyncResult.of(client.create().forPath("/second"));
        complete(resultStage, (v, e) -> {
            Assert.assertNull(e);
            Assert.assertNull(v.getRawValue());
            Assert.assertNull(v.getRawException());
            Assert.assertEquals(v.getCode(), KeeperException.Code.CONNECTIONLOSS);
        });
    }

    @Test
    public void testGetDataWithStat()
    {
<<<<<<< HEAD
        complete(client.create().forPath("/test"));

        Stat stat = new Stat();
        complete(client.getData().storingStatIn(stat).forPath("/test"));
        Assert.assertEquals(stat.getVersion(), 1);
=======
        complete(client.create().forPath("/test", "hey".getBytes()));

        Stat stat = new Stat();
        complete(client.getData().storingStatIn(stat).forPath("/test"));
        Assert.assertEquals(stat.getDataLength(), "hey".length());
>>>>>>> c6f7aeb3
    }
}<|MERGE_RESOLUTION|>--- conflicted
+++ resolved
@@ -193,18 +193,10 @@
     @Test
     public void testGetDataWithStat()
     {
-<<<<<<< HEAD
-        complete(client.create().forPath("/test"));
-
-        Stat stat = new Stat();
-        complete(client.getData().storingStatIn(stat).forPath("/test"));
-        Assert.assertEquals(stat.getVersion(), 1);
-=======
         complete(client.create().forPath("/test", "hey".getBytes()));
 
         Stat stat = new Stat();
         complete(client.getData().storingStatIn(stat).forPath("/test"));
         Assert.assertEquals(stat.getDataLength(), "hey".length());
->>>>>>> c6f7aeb3
     }
 }