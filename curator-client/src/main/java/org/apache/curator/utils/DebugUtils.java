/**
 * Licensed to the Apache Software Foundation (ASF) under one
 * or more contributor license agreements.  See the NOTICE file
 * distributed with this work for additional information
 * regarding copyright ownership.  The ASF licenses this file
 * to you under the Apache License, Version 2.0 (the
 * "License"); you may not use this file except in compliance
 * with the License.  You may obtain a copy of the License at
 *
 *   http://www.apache.org/licenses/LICENSE-2.0
 *
 * Unless required by applicable law or agreed to in writing,
 * software distributed under the License is distributed on an
 * "AS IS" BASIS, WITHOUT WARRANTIES OR CONDITIONS OF ANY
 * KIND, either express or implied.  See the License for the
 * specific language governing permissions and limitations
 * under the License.
 */

package org.apache.curator.utils;

public class DebugUtils
{
<<<<<<< HEAD
    public static final String PROPERTY_LOG_EVENTS = "curator-log-events";
    public static final String PROPERTY_DONT_LOG_CONNECTION_ISSUES = "curator-dont-log-connection-problems";
    public static final String PROPERTY_LOG_ONLY_FIRST_CONNECTION_ISSUE_AS_ERROR_LEVEL = "curator-log-only-first-connection-issue-as-error-level";
    public static final String PROPERTY_REMOVE_WATCHERS_IN_FOREGROUND = "curator-remove-watchers-in-foreground";
    public static final String PROPERTY_VALIDATE_NAMESPACE_WATCHER_MAP_EMPTY = "curator-validate-namespace-watcher-map-empty";
=======
    public static final String          PROPERTY_LOG_EVENTS = "curator-log-events";
    public static final String          PROPERTY_DONT_LOG_CONNECTION_ISSUES = "curator-dont-log-connection-problems";
    public static final String          PROPERTY_LOG_ONLY_FIRST_CONNECTION_ISSUE_AS_ERROR_LEVEL = "curator-log-only-first-connection-issue-as-error-level";
>>>>>>> 2342578f

    private DebugUtils()
    {
    }
}<|MERGE_RESOLUTION|>--- conflicted
+++ resolved
@@ -21,17 +21,12 @@
 
 public class DebugUtils
 {
-<<<<<<< HEAD
     public static final String PROPERTY_LOG_EVENTS = "curator-log-events";
     public static final String PROPERTY_DONT_LOG_CONNECTION_ISSUES = "curator-dont-log-connection-problems";
     public static final String PROPERTY_LOG_ONLY_FIRST_CONNECTION_ISSUE_AS_ERROR_LEVEL = "curator-log-only-first-connection-issue-as-error-level";
     public static final String PROPERTY_REMOVE_WATCHERS_IN_FOREGROUND = "curator-remove-watchers-in-foreground";
     public static final String PROPERTY_VALIDATE_NAMESPACE_WATCHER_MAP_EMPTY = "curator-validate-namespace-watcher-map-empty";
-=======
-    public static final String          PROPERTY_LOG_EVENTS = "curator-log-events";
-    public static final String          PROPERTY_DONT_LOG_CONNECTION_ISSUES = "curator-dont-log-connection-problems";
-    public static final String          PROPERTY_LOG_ONLY_FIRST_CONNECTION_ISSUE_AS_ERROR_LEVEL = "curator-log-only-first-connection-issue-as-error-level";
->>>>>>> 2342578f
+
 
     private DebugUtils()
     {
