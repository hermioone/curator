/**
 * Licensed to the Apache Software Foundation (ASF) under one
 * or more contributor license agreements.  See the NOTICE file
 * distributed with this work for additional information
 * regarding copyright ownership.  The ASF licenses this file
 * to you under the Apache License, Version 2.0 (the
 * "License"); you may not use this file except in compliance
 * with the License.  You may obtain a copy of the License at
 *
 *   http://www.apache.org/licenses/LICENSE-2.0
 *
 * Unless required by applicable law or agreed to in writing,
 * software distributed under the License is distributed on an
 * "AS IS" BASIS, WITHOUT WARRANTIES OR CONDITIONS OF ANY
 * KIND, either express or implied.  See the License for the
 * specific language governing permissions and limitations
 * under the License.
 */

package org.apache.curator.framework.imps;

import com.google.common.annotations.VisibleForTesting;
import org.apache.curator.RetrySleeper;
import org.apache.curator.framework.api.BackgroundCallback;
import java.util.concurrent.Delayed;
import java.util.concurrent.TimeUnit;
import java.util.concurrent.atomic.AtomicInteger;
import java.util.concurrent.atomic.AtomicLong;

class OperationAndData<T> implements Delayed, RetrySleeper
{
    private static final AtomicLong nextOrdinal = new AtomicLong();

    private final BackgroundOperation<T> operation;
    private final T data;
    private final BackgroundCallback callback;
    private final long startTimeMs = System.currentTimeMillis();
    private final ErrorCallback<T> errorCallback;
    private final AtomicInteger retryCount = new AtomicInteger(0);
    private final AtomicLong sleepUntilTimeMs = new AtomicLong(0);
    private final AtomicLong ordinal = new AtomicLong();
    private final Object context;
    private final boolean connectionRequired;

    interface ErrorCallback<T>
    {
        void retriesExhausted(OperationAndData<T> operationAndData);
    }
    
    OperationAndData(BackgroundOperation<T> operation, T data, BackgroundCallback callback, ErrorCallback<T> errorCallback, Object context, boolean connectionRequired)
    {
        this.operation = operation;
        this.data = data;
        this.callback = callback;
        this.errorCallback = errorCallback;
        this.context = context;
<<<<<<< HEAD
        this.connectionRequired = connectionRequired;
    }      

    OperationAndData(BackgroundOperation<T> operation, T data, BackgroundCallback callback, ErrorCallback<T> errorCallback, Object context)
    {
        this(operation, data, callback, errorCallback, context, true);
=======
        reset();
    }

    void reset()
    {
        retryCount.set(0);
        ordinal.set(nextOrdinal.getAndIncrement());
>>>>>>> 36a72d9c
    }

    Object getContext()
    {
        return context;
    }
    
    boolean isConnectionRequired()
    {
        return connectionRequired;
    }

    void callPerformBackgroundOperation() throws Exception
    {
        operation.performBackgroundOperation(this);
    }

    T getData()
    {
        return data;
    }

    long getElapsedTimeMs()
    {
        return System.currentTimeMillis() - startTimeMs;
    }

    int getThenIncrementRetryCount()
    {
        return retryCount.getAndIncrement();
    }

    BackgroundCallback getCallback()
    {
        return callback;
    }

    ErrorCallback<T> getErrorCallback()
    {
        return errorCallback;
    }

    @VisibleForTesting
    BackgroundOperation<T> getOperation()
    {
        return operation;
    }

    @Override
    public void sleepFor(long time, TimeUnit unit) throws InterruptedException
    {
        sleepUntilTimeMs.set(System.currentTimeMillis() + TimeUnit.MILLISECONDS.convert(time, unit));
    }

    @Override
    public long getDelay(TimeUnit unit)
    {
        return unit.convert(sleepUntilTimeMs.get() - System.currentTimeMillis(), TimeUnit.MILLISECONDS);
    }

    @Override
    public int compareTo(Delayed o)
    {
        if ( o == this )
        {
            return 0;
        }

        long diff = getDelay(TimeUnit.MILLISECONDS) - o.getDelay(TimeUnit.MILLISECONDS);
        if ( diff == 0 )
        {
            if ( o instanceof OperationAndData )
            {
                diff = ordinal.get() - ((OperationAndData)o).ordinal.get();
            }
        }

        return (diff < 0) ? -1 : ((diff > 0) ? 1 : 0);
    }
}<|MERGE_RESOLUTION|>--- conflicted
+++ resolved
@@ -54,14 +54,7 @@
         this.callback = callback;
         this.errorCallback = errorCallback;
         this.context = context;
-<<<<<<< HEAD
         this.connectionRequired = connectionRequired;
-    }      
-
-    OperationAndData(BackgroundOperation<T> operation, T data, BackgroundCallback callback, ErrorCallback<T> errorCallback, Object context)
-    {
-        this(operation, data, callback, errorCallback, context, true);
-=======
         reset();
     }
 
@@ -69,7 +62,11 @@
     {
         retryCount.set(0);
         ordinal.set(nextOrdinal.getAndIncrement());
->>>>>>> 36a72d9c
+    }
+
+    OperationAndData(BackgroundOperation<T> operation, T data, BackgroundCallback callback, ErrorCallback<T> errorCallback, Object context)
+    {
+        this(operation, data, callback, errorCallback, context, true);
     }
 
     Object getContext()
